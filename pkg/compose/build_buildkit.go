--- conflicted
+++ resolved
@@ -41,8 +41,6 @@
 	_ "github.com/docker/buildx/driver/docker-container" //nolint:blank-imports
 	_ "github.com/docker/buildx/driver/kubernetes"       //nolint:blank-imports
 	xprogress "github.com/docker/buildx/util/progress"
-
-	"github.com/docker/compose/v2/pkg/api"
 )
 
 func (s *composeService) doBuildBuildkit(ctx context.Context, opts map[string]build.Options, mode string) (map[string]string, error) {
@@ -58,21 +56,7 @@
 	defer cancel()
 	w := xprogress.NewPrinter(progressCtx, s.stdout(), os.Stdout, mode)
 
-<<<<<<< HEAD
-	for k := range opts {
-		if opts[k].Labels == nil {
-			opt := opts[k]
-			opt.Labels = make(map[string]string)
-			opts[k] = opt
-		}
-		opts[k].Labels[api.ImageBuilderLabel] = "buildkit"
-	}
-
-	// We rely on buildx "docker" builder integrated in docker engine, so don't need a DockerAPI here
-	response, err := build.Build(ctx, driverInfo, opts, nil, filepath.Dir(s.configFile().Filename), w)
-=======
 	response, err := build.Build(ctx, dis, opts, &internalAPI{dockerCli: s.dockerCli}, filepath.Dir(s.configFile().Filename), w)
->>>>>>> 1ed37ef7
 	errW := w.Wait()
 	if err == nil {
 		err = errW
